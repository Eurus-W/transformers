--- conflicted
+++ resolved
@@ -1952,21 +1952,21 @@
 
         # 2. set global generate variables
         input_stride = self.model.encoder.conv1.stride[0] * self.model.encoder.conv2.stride[0]
-        num_segment_frames = num_frames or (input_stride * self.config.max_source_positions)
-        total_input_frames = self._retrieve_total_input_frames(input_features, kwargs)
+        num_segment_frames = input_stride * self.config.max_source_positions
+        total_input_frames = self._retrieve_total_input_frames(input_features=input_features, kwargs=kwargs)
         is_shortform = total_input_frames <= num_segment_frames
 
         # 3. Make sure generation config is correctly set
         # Make sure the generation config is correctly set depending on whether timestamps are to be returned or not
-        self._set_return_outputs(return_dict_in_generate, return_token_timestamps, is_shortform, logprob_threshold, generation_config)
-        self._set_return_timestamps(return_timestamps, is_shortform, generation_config)
-        self._set_language_and_task(language, task, is_multilingual, generation_config)
+        self._set_return_outputs(return_dict_in_generate=return_dict_in_generate, return_token_timestamps=return_token_timestamps, is_shortform=is_shortform, logprob_threshold=logprob_threshold, generation_config=generation_config)
+        self._set_return_timestamps(return_timestamps=return_timestamps, is_shortform=is_shortform, generation_config=generation_config)
+        self._set_language_and_task(language=language, task=task, is_multilingual=is_multilingual, generation_config=generation_config)
         # pass self.config for backward compatibility
-        self._set_forced_decoder_ids(task, language, prompt_ids, generation_config, kwargs, self.config)
-        self._set_num_frames(return_token_timestamps, generation_config, kwargs)
+        self._set_forced_decoder_ids(task=task, language=language, prompt_ids=prompt_ids, generation_config=generation_config, config=self.config, kwargs=kwargs)
+        self._set_num_frames(return_token_timestamps=return_token_timestamps, generation_config=generation_config, kwargs=kwargs)
 
         # 4. Retrieve logits processors
-        logits_processor = self._retrieve_logit_processors(generation_config)
+        logits_processor = self._retrieve_logit_processors(generation_config=generation_config, logits_processor=logits_processor, no_speech_threshold=no_speech_threshold)
 
         # 5. If we're in shortform mode, simple generate the whole input at once and return the output
         if is_shortform:
@@ -1993,15 +1993,15 @@
         # We need to chunk the audio input depending on when the model generates timestamp tokens
 
         # 6.1 Set and retrieve global longform generation variables
-        self._set_condition_on_prev_tokens(condition_on_prev_tokens, generation_config)
+        self._set_condition_on_prev_tokens(condition_on_prev_tokens=condition_on_prev_tokens, generation_config=generation_config)
 
         timestamp_begin = generation_config.no_timestamps_token_id + 1
         temperatures = [temperature] if not isinstance(temperature, (list, tuple)) else temperature
         temperature = temperatures[0]
         batch_size = input_features.shape[0]
 
-        max_frames, seek = self._retrieve_max_frames_and_seek(batch_size, attention_mask)
-        init_tokens = self._retrieve_init_tokens_from_forced_decoder_ids(generation_config)
+        max_frames, seek = self._retrieve_max_frames_and_seek(batch_size=batch_size, attention_mask=attention_mask, total_input_frames=total_input_frames)
+        init_tokens = self._retrieve_init_tokens_from_forced_decoder_ids(generation_config=generation_config)
 
         # 6.2 Preppare running variables, list for generation
         cur_bsz = batch_size
@@ -2015,20 +2015,21 @@
             # in case one audio finished earlier than another one. Thus, we need to keep a table of "previous-index-2-current-index" in order
             # to know which original audio is being decoded
             # Set updated index map, duration of previously decoded chunks and number of max frames of current decoding chunk
-            input_features, cur_bsz, batch_idx_map = self._maybe_reduce_batch(input_features, seek, max_frames, cur_bsz, batch_idx_map)
+            input_features, cur_bsz, batch_idx_map = self._maybe_reduce_batch(input_features=input_features, seek=seek, max_frames=max_frames, cur_bsz=cur_bsz, batch_idx_map=batch_idx_map)
             time_offset = seek * time_precision / input_stride
             seek_num_frames = (max_frames - seek).clamp(max=num_segment_frames)
 
             # 6.4 cut out next 30s segment from input features
-            segment_input = self._get_input_segment(input_features, cur_bsz, batch_idx_map)
+            segment_input = self._get_input_segment(input_features=input_features, seek=seek, seek_num_frames=seek_num_frames, num_segment_frames=num_segment_frames, cur_bsz=cur_bsz, batch_idx_map=batch_idx_map)
             
             # 6.5 prepare decoder input ids
             # TODO(Patrick) - clean up prev_start_of_text
-            prev_start_of_text = [l for l in logits_processor if isinstance(l, SuppressTokensLogitsProcessor)][0].suppress_tokens[-2]
-            decoder_input_ids, decoder_attention_mask = self._prepare_decoder_input_ids(cur_bsz, init_tokens, current_segments, batch_idx_map, do_condition_on_prev_tokens, generation_config, self.config, device=segment_input.device, prev_start_of_text=prev_start_of_text)
+            suppress_tokens_processor = [l for l in logits_processor if isinstance(l, SuppressTokensLogitsProcessor)]
+            prev_start_of_text = suppress_tokens_processor[0].suppress_tokens[-2] if len(suppress_tokens_processor) > 0 else None
+            decoder_input_ids, kwargs = self._prepare_decoder_input_ids(cur_bsz=cur_bsz, init_tokens=init_tokens, current_segments=current_segments, batch_idx_map=batch_idx_map, do_condition_on_prev_tokens=do_condition_on_prev_tokens, generation_config=generation_config, config=self.config, device=segment_input.device, kwargs=kwargs, prev_start_of_text=prev_start_of_text)
 
             # 6.6 set max new tokens or max length
-            max_new_tokens, max_length = self._get_max_new_tokens_and_length(self.config, decoder_input_ids, generation_config, kwargs):
+            max_new_tokens, max_length = self._get_max_new_tokens_and_length(config=self.config, decoder_input_ids=decoder_input_ids, generation_config=generation_config, kwargs=kwargs)
 
             # 6.7 Set current `begin_index` for all logit processors
             for proc in logits_processor:
@@ -2047,7 +2048,7 @@
             for fallback_idx, temperature in enumerate(temperatures):
                 generation_config.do_sample = temperature > 0.0
                 generation_config.temperature = temperature
-                generation_config.num_beams = kwargs.pop("num_beams", 1) if not do_sample else 1
+                generation_config.num_beams = kwargs.pop("num_beams", 1) if not generation_config.do_sample else 1
 
                 seek_outputs = super().generate(
                     segment_input,
@@ -2057,7 +2058,6 @@
                     prefix_allowed_tokens_fn,
                     synced_gpus,
                     decoder_input_ids=decoder_input_ids,
-                    decoder_attention_mask=decoder_attention_mask,
                     max_new_tokens=max_new_tokens,
                     max_length=max_length,
                     **kwargs,
@@ -2092,6 +2092,7 @@
                 # 6.7 Loop over each decoded audio individually as each decoding can be of a different length
                 for i, seek_sequence in enumerate(seek_sequences):
                     # make sure we cut a predicted EOS token if we are not finished with the generation yet
+                    prev_i = batch_idx_map[fallback_index_map[i]]
                     is_not_final = (seek[prev_i] + num_segment_frames) < max_frames[prev_i]
                     if is_not_final and seek_sequence[-1] == generation_config.eos_token_id:
                         seek_sequence = seek_sequence[:-1]
@@ -2393,7 +2394,7 @@
         generation_config.condition_on_prev_tokens = condition_on_prev_tokens
 
     @staticmethod
-    def _retrieve_max_frames_and_seek(batch_size, attention_mask):
+    def _retrieve_max_frames_and_seek(batch_size, attention_mask, total_input_frames):
         if batch_size > 1 and attention_mask is None:
             raise ValueError(
                 "When doing long-form audio transcription, make sure to pass an `attention_mask`. You can retrieve the `attention_mask` by doing `processor(audio, ..., return_attention_mask=True)` "
@@ -2421,8 +2422,10 @@
             forced_decoder_ids = forced_decoder_ids if len(forced_decoder_ids) > 0 else None
             generation_config.forced_decoder_ids = forced_decoder_ids
 
+        return init_tokens
+
     @staticmethod
-    def _retrieve_logit_processors(generation_config):
+    def _retrieve_logit_processors(generation_config, logits_processor, no_speech_threshold):
         begin_index = 1
         if generation_config.return_timestamps is True:
             forced_decoder_ids = generation_config.forced_decoder_ids
@@ -2461,191 +2464,8 @@
                 [no_speech_detector] if logits_processor is None else [no_speech_detector] + logits_processor
             )
 
-<<<<<<< HEAD
-        # 5. If we're in shortform mode, simple generate the whole input at once and return the output
-        if is_shortform:
-            outputs = super().generate(
-                input_features,
-                generation_config,
-                logits_processor,
-                stopping_criteria,
-                prefix_allowed_tokens_fn,
-                synced_gpus,
-                return_dict_in_generate=return_dict_in_generate,
-                **kwargs,
-            )
-
-            if return_token_timestamps and hasattr(generation_config, "alignment_heads"):
-                num_frames = getattr(generation_config, "num_frames", None)
-                outputs["token_timestamps"] = self._extract_token_timestamps(
-                    outputs, generation_config.alignment_heads, num_frames=num_frames
-                )
-
-            return outputs
-
-        condition_on_prev_tokens = (
-            condition_on_prev_tokens
-            if condition_on_prev_tokens is not None
-            else getattr(generation_config, "condition_on_prev_tokens", False)
-        )
-
-        # 6. Else we're in longform mode which is more complex. We need to chunk the audio input depending on when the model generated
-        # timestamp tokens
-        # 6.1 Set running parameters for while loop
-        if not return_segments and return_dict_in_generate:
-            raise ValueError(
-                "Make sure to set `return_segments=True` to return generation outputs as part of the `'segments' key.`"
-            )
-
-        # if input is longer than 30 seconds we default to long-form generation
-        timestamp_begin = generation_config.no_timestamps_token_id + 1
-        # input stride is mel frames per encoder output vector which is the product of all conv strides
-        batch_size = input_features.shape[0]
-
-        if batch_size > 1 and attention_mask is None:
-            raise ValueError(
-                "When doing long-form audio transcription, make sure to pass an `attention_mask`. You can retrieve the `attention_mask` by doing `processor(audio, ..., return_attention_mask=True)` "
-            )
-        elif batch_size > 1:
-            max_frames = attention_mask.sum(-1).cpu().to(torch.long)
-            seek = torch.zeros((batch_size,), dtype=torch.long)
-        else:
-            max_frames = torch.ones((1,), dtype=torch.long) * total_input_frames
-            seek = torch.zeros((1,), dtype=torch.long)
-
-        current_segments = [[] for _ in range(batch_size)]
-        cur_to_prev_index_map = list(range(batch_size))
-
-        # batch size can decrease during the run
-        cur_bsz = prev_bsz = batch_size
-
-        temperatures = [temperature] if not isinstance(temperature, (list, tuple)) else temperature
-        temperature = temperatures[0]
-        do_condition_on_prev_tokens = [condition_on_prev_tokens for _ in range(batch_size)]
-
-        output_scores = logprob_threshold is not None
-        return_dict_in_generate = return_dict_in_generate or output_scores
-
-        init_tokens = [generation_config.decoder_start_token_id]
-        if forced_decoder_ids is not None and forced_decoder_ids[0][0] == 1:
-            i = 1
-            while len(forced_decoder_ids) > 0 and forced_decoder_ids[0][0] == i:
-                init_tokens += [forced_decoder_ids[0][1]]
-                forced_decoder_ids = forced_decoder_ids[1:]
-                i += 1
-
-            forced_decoder_ids = forced_decoder_ids if len(forced_decoder_ids) > 0 else None
-            generation_config.forced_decoder_ids = forced_decoder_ids
-
-        # 6.2 Transcribe audio until we reach the end of all input audios
-        while (seek < max_frames).any():
-            prev_bsz = cur_bsz
-
-            # 6.3 NOTE: When in longform transcription mode and batch size > 1 we need to dynamically reduce the batch size during the loop
-            # in case one audio finished earlier than another one. Thus, we need to keep a table of "previous-index-2-current-index" in order
-            # to know which original audio is being decoded
-            new_cur_to_prev_index_map = []
-            for i in range(prev_bsz):
-                prev_i = cur_to_prev_index_map[i]
-                if seek[prev_i] >= max_frames[prev_i]:
-                    cut_index = i + (cur_bsz - prev_bsz)
-                    cur_bsz -= 1
-                    input_features = torch.cat([input_features[:cut_index], input_features[cut_index + 1 :]], dim=0)
-                else:
-                    # cut out index that goes away
-                    new_cur_to_prev_index_map.append(prev_i)
-
-            # 6.4  Set updated index map, duration of previously decoded chunks and number of max frames of current decoding chunk
-            cur_to_prev_index_map = new_cur_to_prev_index_map
-            time_offset = seek * time_precision / input_stride
-            seek_num_frames = (max_frames - seek).clamp(max=num_segment_frames)
-
-            # 6.5 Make sure that all inputs are padded to the same input length
-            segment_input = []
-            for i in range(cur_bsz):
-                prev_i = cur_to_prev_index_map[i]
-                segment_input_slice = input_features[
-                    i : i + 1, :, seek[prev_i] : seek[prev_i] + seek_num_frames[prev_i]
-                ]
-
-                if segment_input_slice.shape[-1] < num_segment_frames:
-                    # pad to 3000 if necessary
-                    segment_input_slice = F.pad(
-                        segment_input_slice, pad=(0, num_segment_frames - segment_input_slice.shape[-1])
-                    )
-
-                segment_input.append(segment_input_slice)
-
-            segment_input = torch.cat(segment_input, dim=0)
-
-            one_tensor = torch.ones((cur_bsz, 1), device=segment_input.device, dtype=torch.long)
-            decoder_input_ids = torch.cat([t * one_tensor for t in init_tokens], dim=-1)
-
-            # if condition_on_prev_tokens and len(current_segments[0]) > 0 and temperature < 0.5:
-            if any(do_condition_on_prev_tokens) and len(current_segments[0]) > 0:
-                # according to https://github.com/openai/whisper/blob/e58f28804528831904c3b6f2c0e473f346223433/whisper/decoding.py#L609
-                cut_off_length = self.config.max_target_positions // 2 - 1
-                active_segments = [current_segments[i] if do_condition_on_prev_tokens[i] else None for i in new_cur_to_prev_index_map]
-                prev_start_of_text = getattr(generation_config, "prev_bos_token_id", None) or suppress_tokens_processor.suppress_tokens[-2]  # TODO(Patrick): Need to put in generation_config
-
-                bos_token_tensor = prev_start_of_text * one_tensor[0]
-                prev_tokens = self._pad_to_max_length(
-                    active_segments, generation_config.pad_token_id, padding="left", bos_token_tensor=bos_token_tensor, cut_off_length=cut_off_length
-                )
-                decoder_input_ids = torch.cat([prev_tokens, decoder_input_ids], dim=-1)
-
-                kwargs["decoder_attention_mask"] = (decoder_input_ids != generation_config.pad_token_id)
-
-                passed_max_length = kwargs.get("max_length", None)
-                passed_max_new_tokens = kwargs.get("max_new_tokens", None)
-                max_length_config = getattr(generation_config, "max_length", None)
-                max_new_tokens_config = getattr(generation_config, "max_new_tokens", None)
-
-                # Make sure we don't get larger than `max_length`
-                if passed_max_length is not None and passed_max_new_tokens is None:
-                    kwargs["max_length"] = min(
-                        kwargs["max_length"] + cut_off_length + 1, self.config.max_target_positions
-                    )
-                    logger.info(
-                        f"Increase max_length from {passed_max_length} to {kwargs['max_length']} since input is conditioned on previous segment."
-                    )
-                elif max_length_config is not None and passed_max_new_tokens is None and max_new_tokens_config is None:
-                    kwargs["max_length"] = min(
-                        generation_config.max_length + cut_off_length + 1, self.config.max_target_positions
-                    )
-                    logger.info(
-                        f"Increase max_length from {max_length_config} to {kwargs['max_length']} since input is conditioned on previous segment."
-                    )
-                elif (
-                    passed_max_new_tokens is not None
-                    and passed_max_new_tokens + decoder_input_ids.shape[-1] > self.config.max_target_positions
-                ):
-                    kwargs["max_new_tokens"] = self.config.max_target_positions - decoder_input_ids.shape[-1]
-                elif (
-                    passed_max_new_tokens is None
-                    and max_new_tokens_config is not None
-                    and max_new_tokens_config + decoder_input_ids.shape[-1] > self.config.max_target_positions
-                ):
-                    kwargs["max_new_tokens"] = self.config.max_target_positions - decoder_input_ids.shape[-1]
-
-            for proc in logits_processor:
-                if hasattr(proc, "set_begin_index"):
-                    proc.set_begin_index(decoder_input_ids.shape[-1])
-
-            print("hf  in tokens", decoder_input_ids[0].tolist())
-
-            # 6.6 Batch generate current chunk
-            if RUN_NEW_WAY:
-                seek_sequence_list = [None for _ in range(cur_bsz)]
-                seek_outputs_list = [None for _ in range(cur_bsz)]
-                needs_fallback = [False for _ in range(cur_bsz)]
-                should_skip = [False for _ in range(cur_bsz)]
-                fallback_index_map = list(range(cur_bsz))
-
-            if not RUN_NEW_WAY:
-                needs_fallback = False
-                should_skip = False
-=======
+        return logits_processor
+
     @staticmethod
     def _maybe_reduce_batch(input_features, seek, max_frames, cur_bsz, batch_idx_map):
         prev_bsz = cur_bsz
@@ -2659,7 +2479,6 @@
             else:
                 # cut out index that goes away
                 new_batch_idx_map.append(prev_i)
->>>>>>> 29a98309
 
         return input_features, cur_bsz, new_batch_idx_map
 
@@ -2684,9 +2503,9 @@
 
         return segment_input
 
+    # TODO(Patrick) - remove prev_start_of_text
     @staticmethod
-    # TODO(Patrick) - remove prev_start_of_text
-    def _prepare_decoder_input_ids(cur_bsz, init_tokens, current_segments, batch_idx_map, do_condition_on_prev_tokens, generation_config, config, device, prev_start_of_text):
+    def _prepare_decoder_input_ids(cur_bsz, init_tokens, current_segments, batch_idx_map, do_condition_on_prev_tokens, generation_config, config, device, kwargs, prev_start_of_text):
         cut_off_length = config.max_target_positions // 2 - 1
 
         one_tensor = torch.ones((cur_bsz, 1), device=device, dtype=torch.long)
@@ -2705,9 +2524,10 @@
             )
             decoder_input_ids = torch.cat([prev_tokens, decoder_input_ids], dim=-1)
 
-            decoder_attention_mask = (decoder_input_ids != generation_config.pad_token_id)
+            kwargs["decoder_attention_mask"] = (decoder_input_ids != generation_config.pad_token_id)
+
         
-        return decoder_input_ids, decoder_attention_mask
+        return decoder_input_ids, kwargs
 
     @staticmethod
     def _get_max_new_tokens_and_length(config, decoder_input_ids, generation_config, kwargs):
@@ -2727,14 +2547,14 @@
                 kwargs["max_length"] + cut_off_length + 1, config.max_target_positions
             )
             logger.info(
-                f"Increase max_length from {passed_max_length} to {kwargs['max_length']} since input is conditioned on previous segment."
+                f"Increase max_length from {passed_max_length} to {max_length} since input is conditioned on previous segment."
             )
         elif max_length_config is not None and passed_max_new_tokens is None and max_new_tokens_config is None:
             max_length = min(
                 generation_config.max_length + cut_off_length + 1, config.max_target_positions
             )
             logger.info(
-                f"Increase max_length from {max_length_config} to {kwargs['max_length']} since input is conditioned on previous segment."
+                f"Increase max_length from {max_length_config} to {max_length} since input is conditioned on previous segment."
             )
         elif (
             passed_max_new_tokens is not None
